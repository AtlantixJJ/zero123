--- conflicted
+++ resolved
@@ -318,11 +318,7 @@
     :param raw_im (PIL Image).
     '''
     
-<<<<<<< HEAD
     """
-=======
-    raw_im.thumbnail([1536, 1536], Image.Resampling.LANCZOS)
->>>>>>> f426883b
     safety_checker_input = models['clip_fe'](raw_im, return_tensors='pt').to(device)
     (image, has_nsfw_concept) = models['nsfw'](
         images=np.ones((1, 3)), clip_input=safety_checker_input.pixel_values)
